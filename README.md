--- conflicted
+++ resolved
@@ -31,16 +31,14 @@
       cd $(SIDETREE_BITCOIN_REPO)/src/bitcored-services/sidetree
       npm install bitcore-lib
     ```
-<<<<<<< HEAD
 
 - Install insight UI:
   ```bash
   cd $(BITCORE_DIR)
   bitcore install insight-api insight-ui
   ```
-=======
+
 - Add a private key from a Bitcoin wallet to `$(SIDETREE_BITCOIN_REPO)/src/bitcored-services/sidetree/config.json`
->>>>>>> f4021133
 
 - Suppose that we install bitcored to `$(BITCORE_DIR)` on `$(NODE_IP)`, use the following instructions to add Sidetree's blockchain service:
 
